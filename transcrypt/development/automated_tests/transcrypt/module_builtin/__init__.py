--- conflicted
+++ resolved
@@ -109,17 +109,6 @@
     autoTester.check("abc".isalpha())
     autoTester.check("abc123".isalpha())
 
-<<<<<<< HEAD
-    autoTester.check(bin(42))
-    autoTester.check(oct(42))
-    autoTester.check(hex(42))
-    autoTester.check(bin(0))
-    autoTester.check(oct(0))
-    autoTester.check(hex(0))
-    autoTester.check(bin(-42))
-    autoTester.check(oct(-42))
-    autoTester.check(hex(-42))
-=======
     enumerate_list = ['a', 'b', 'c', 'd', 'e']
     # JS does not have tuples so coerce  to list of lists
     autoTester.check([list(item) for item in enumerate(enumerate_list)])
@@ -133,4 +122,13 @@
     autoTester.check(replace_test.replace("c", "x", 1))
     autoTester.check(replace_test.replace("c", "x", 2))
     autoTester.check(replace_test.replace("c", "x", 10))
->>>>>>> 82381970
+
+    autoTester.check(bin(42))
+    autoTester.check(oct(42))
+    autoTester.check(hex(42))
+    autoTester.check(bin(0))
+    autoTester.check(oct(0))
+    autoTester.check(hex(0))
+    autoTester.check(bin(-42))
+    autoTester.check(oct(-42))
+    autoTester.check(hex(-42))