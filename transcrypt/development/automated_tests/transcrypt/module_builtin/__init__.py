# coding: utf-8

from org.transcrypt.stubs.browser import __envir__

def canonizeString (aString):
    if __envir__.executor_name == 'transcrypt':
        return aString.replace ('\t', '\\t') .replace ('\n', '\\n')
    else:
        return aString

def canonizeStringList (stringList):
    return [canonizeString (aString) for aString in stringList]

def run (autoTester):
    autoTester.check ('min', min (-1.1, -1, -3))
    autoTester.check ('max', max (-1.1, -1, -3))
    autoTester.check ('abs', abs (-1), abs (1), abs (0), abs (-0.1), abs (0.1))
    autoTester.check ('ord', ord ('a'), ord ('e´'[0]))  # This is the 2 codepoint version
    
    autoTester.check ('round',
        round (4.006),
        round (4.006, 2),
        round (4060, -2),
        
        round (-4.006),
        round (-4.006, 2),
        round (-4060, -2),
        
        round (1/2.),
        round (1/2., 1),
        round (1/2, 1),
        round (1/3., 2),
        
        round (-1/2.),
        round (-1/2., 1),
        round (-1/2, 1),
        round (-1/3., 2),
    
        round (0.5),
        round (0.51),
        round (1.5),
        round (1.51),
        round (1.51),
        round (2.5),
        round (2.59),
        round (3.5),
        round (3.59),
        
        round (-0.5),
        round (-0.51),
        round (-1.5),
        round (-1.51),
        round (-1.51),
        round (-2.5),
        round (-2.59),
        round (-3.5),
        round (-3.59)
    )
    
    strings = [
        'der des dem den die der den die das des dem das',
        'an auf hinter ueber    neben vor   zwischen',
        '''
            durch
            fuer
            ohne
            um
            bis
            gegen
            entlang
        ''',
        'eins,zwei,drie,vier,fuenf,sechs,sieben'
    ]
    
    autoTester.check ('<br><br>split')
    for aString in strings:
        autoTester.check (
            canonizeString (aString),
            canonizeStringList (aString.split ()),
            canonizeStringList (aString.split (' ')),
            canonizeStringList (aString.split (' ', 4)),
            canonizeStringList (aString.split ('\t')),
            canonizeStringList (aString.split ('\t', 4)),
            canonizeStringList (aString.split ('\n')),
            canonizeStringList (aString.split ('\n', 4)),
            canonizeStringList (aString.split (',')),
            canonizeStringList (aString.split (',', 4)),
            '<br>'
        )
        
    autoTester.check ('<br>rsplit')
    for aString in strings:
        autoTester.check (
            canonizeString (aString),
            canonizeStringList (aString.rsplit ()),
            canonizeStringList (aString.rsplit (' ')),
            canonizeStringList (aString.rsplit (' ', 4)),
            canonizeStringList (aString.rsplit ('\t')),
            canonizeStringList (aString.rsplit ('\t', 4)),
            canonizeStringList (aString.rsplit ('\n')),
            canonizeStringList (aString.rsplit ('\n', 4)),
            canonizeStringList (aString.rsplit (',')),
            canonizeStringList (aString.rsplit (',', 4)),
            '<br>'
        )

    autoTester.check("".isalpha())
    autoTester.check("123".isalpha())
    autoTester.check("abc".isalpha())
    autoTester.check("abc123".isalpha())

<<<<<<< HEAD
    string_test = "abcdefghijkl"
    autoTester.check(string_test.startswith(""))
    autoTester.check(string_test.startswith("abcd"))
    autoTester.check(string_test.startswith("efgh"))
    autoTester.check(string_test.startswith("efgh", 2))
    autoTester.check(string_test.startswith("efgh", 4))
    autoTester.check(string_test.startswith("abcd", 0, 3))
    autoTester.check(string_test.startswith("abcd", 0, 5))
    autoTester.check(string_test.startswith("efgh", 4, -2))
    autoTester.check(string_test.startswith("efgh", 4, -6))
    autoTester.check(string_test.startswith(("abc",)))
    autoTester.check(string_test.startswith(("abc", "de", "gh")))
    autoTester.check(string_test.startswith(("abc", "de", "gh"), 2))
    autoTester.check(string_test.startswith(("abc", "de", "gh"), 3))
    autoTester.check(string_test.startswith(("abc", "defgh"), 3, 9))
    autoTester.check(string_test.startswith(("abc", "defgh"), 3, 6))

    autoTester.check(string_test.endswith(""))
    autoTester.check(string_test.endswith("ijkl"))
    autoTester.check(string_test.endswith("efgh"))
    autoTester.check(string_test.endswith("efgh", 2))
    autoTester.check(string_test.endswith("abcd", 0, 3))
    autoTester.check(string_test.endswith("abcd", 0, 4))
    autoTester.check(string_test.endswith("efgh", 4, -2))
    autoTester.check(string_test.endswith("efgh", 4, -4))
    autoTester.check(string_test.endswith(("ijkl",)))
    autoTester.check(string_test.endswith(("abc", "de", "gh")))
    autoTester.check(string_test.endswith(("abc", "de", "gh"), 3, -4))
    autoTester.check(string_test.endswith(("abc", "de", "gh"), -6, -4))
    autoTester.check(string_test.endswith(("abc", "defgh"), -3, 8))
    autoTester.check(string_test.endswith(("abc", "defgh"), -9, 8))
=======
    enumerate_list = ['a', 'b', 'c', 'd', 'e']
    # JS does not have tuples so coerce  to list of lists
    autoTester.check([list(item) for item in enumerate(enumerate_list)])
    autoTester.check([list(item) for item in enumerate(enumerate_list, 1)])
    autoTester.check([list(item) for item in enumerate(enumerate_list, start=2)])

    replace_test = "abcabcabcabc"
    autoTester.check(replace_test.replace("c", "x"))
    autoTester.check(replace_test.replace("c", "x", -1))
    autoTester.check(replace_test.replace("c", "x", 0))
    autoTester.check(replace_test.replace("c", "x", 1))
    autoTester.check(replace_test.replace("c", "x", 2))
    autoTester.check(replace_test.replace("c", "x", 10))
>>>>>>> 82381970
<|MERGE_RESOLUTION|>--- conflicted
+++ resolved
@@ -109,7 +109,20 @@
     autoTester.check("abc".isalpha())
     autoTester.check("abc123".isalpha())
 
-<<<<<<< HEAD
+    enumerate_list = ['a', 'b', 'c', 'd', 'e']
+    # JS does not have tuples so coerce  to list of lists
+    autoTester.check([list(item) for item in enumerate(enumerate_list)])
+    autoTester.check([list(item) for item in enumerate(enumerate_list, 1)])
+    autoTester.check([list(item) for item in enumerate(enumerate_list, start=2)])
+
+    replace_test = "abcabcabcabc"
+    autoTester.check(replace_test.replace("c", "x"))
+    autoTester.check(replace_test.replace("c", "x", -1))
+    autoTester.check(replace_test.replace("c", "x", 0))
+    autoTester.check(replace_test.replace("c", "x", 1))
+    autoTester.check(replace_test.replace("c", "x", 2))
+    autoTester.check(replace_test.replace("c", "x", 10))
+
     string_test = "abcdefghijkl"
     autoTester.check(string_test.startswith(""))
     autoTester.check(string_test.startswith("abcd"))
@@ -140,19 +153,4 @@
     autoTester.check(string_test.endswith(("abc", "de", "gh"), 3, -4))
     autoTester.check(string_test.endswith(("abc", "de", "gh"), -6, -4))
     autoTester.check(string_test.endswith(("abc", "defgh"), -3, 8))
-    autoTester.check(string_test.endswith(("abc", "defgh"), -9, 8))
-=======
-    enumerate_list = ['a', 'b', 'c', 'd', 'e']
-    # JS does not have tuples so coerce  to list of lists
-    autoTester.check([list(item) for item in enumerate(enumerate_list)])
-    autoTester.check([list(item) for item in enumerate(enumerate_list, 1)])
-    autoTester.check([list(item) for item in enumerate(enumerate_list, start=2)])
-
-    replace_test = "abcabcabcabc"
-    autoTester.check(replace_test.replace("c", "x"))
-    autoTester.check(replace_test.replace("c", "x", -1))
-    autoTester.check(replace_test.replace("c", "x", 0))
-    autoTester.check(replace_test.replace("c", "x", 1))
-    autoTester.check(replace_test.replace("c", "x", 2))
-    autoTester.check(replace_test.replace("c", "x", 10))
->>>>>>> 82381970
+    autoTester.check(string_test.endswith(("abc", "defgh"), -9, 8))