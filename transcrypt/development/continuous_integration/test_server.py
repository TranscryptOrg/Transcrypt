--- conflicted
+++ resolved
@@ -85,7 +85,8 @@
             print I('loading test set')
             with open(tests) as fd:
                 tests = fd.read()
-            tests = [k.strip() for k in tests.splitlines() \
+            # ignoring '# ...' lines, using 'foo' in 'foo # comment' lines:
+            tests = [k.split('#')[0].strip() for k in tests.splitlines() \
                      if k and not k.startswith('#')]
         else:
             # alternative form:
@@ -180,11 +181,7 @@
         with open(fn + '.py', 'w') as fd:
             fd.write(ci_at % (test, test))
 
-<<<<<<< HEAD
     for flags in ('-r', '-b -n -c -da'):
-=======
-    for flags in ('-r', '-bn -c -da'):
->>>>>>> 76ca545b
         run_t(flags, './%s.py' % fn)
         #env['PYTHONPATH'] = '/root/Transcrypt/transcrypt/modules:.'
 
